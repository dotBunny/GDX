// Copyright (c) 2020-2022 dotBunny Inc.
// dotBunny licenses this file to you under the BSL-1.0 license.
// See the LICENSE file in the project root for more information.

using System;
using GDX.Collections.Generic;
using NUnit.Framework;
using GDX;
// ReSharper disable HeapView.ObjectAllocation
// ReSharper disable UnusedVariable

namespace Runtime.Collections.Generic
{
    public class StringKeyDictionaryTests
    {
        [Test]
<<<<<<< HEAD
        [Category("GDX.Tests")]
        public void Constructor_RequestZeroMinimum_PrimeCapacity()
        {
            StringKeyDictionary<string> dictionary = new StringKeyDictionary<string>(0);

            Assert.IsTrue(dictionary.Count == 0 && dictionary.Entries.Length == DictionaryPrimes.primes[0]);
        }

        [Test]
        [Category("GDX.Tests")]
        public void Constructor_RequestPrimeMinimum_PrimeCapacity()
        {
            int prime = DictionaryPrimes.primes[2];
            StringKeyDictionary<string> dictionary = new StringKeyDictionary<string>(prime);
            Assert.IsTrue(prime == dictionary.Entries.Length);
        }

        [Test]
        [Category("GDX.Tests")]
        public void Constructor_RequestBelowPrimeMinimum_PrimeCapacity()
        {
            int prime = DictionaryPrimes.primes[5];
            int minCapacity = prime - 1;
            StringKeyDictionary<string> dictionary = new StringKeyDictionary<string>(minCapacity);

            Assert.IsTrue(prime == dictionary.Entries.Length);
        }

        [Test]
        [Category("GDX.Tests")]
=======
        [Category(GDX.Core.TestCategory)]
>>>>>>> 74d7a52d
        public void AddSafe_CheckExists()
        {
            StringKeyDictionary<string> dictionary = new StringKeyDictionary<string>(16);
            string myKey = "myKey";
            string myValue = "myValue";
            dictionary.AddSafe(myKey, myValue);

            string storedValue = dictionary[myKey];

            Assert.IsTrue(storedValue == myValue);
        }

        [Test]
        [Category(GDX.Core.TestCategory)]
        public void IndexerAdd_CheckExists()
        {
            StringKeyDictionary<string> dictionary = new StringKeyDictionary<string>(16);
            string myKey = "myKey";
            string myValue = "myValue";
            dictionary[myKey] = myValue;

            string storedValue = dictionary[myKey];

            Assert.IsTrue(storedValue == myValue);
        }

        [Test]
        [Category(GDX.Core.TestCategory)]
        public void AddWithExpandCheck_CheckExists()
        {
            StringKeyDictionary<string> dictionary = new StringKeyDictionary<string>(16);
            string myKey = "myKey";
            string myValue = "myValue";
            dictionary.AddWithExpandCheck(myKey, myValue);

            string storedValue = dictionary[myKey];

            Assert.IsTrue(storedValue == myValue);
        }

        [Test]
<<<<<<< HEAD
        [Category("GDX.Tests")]
        public void AddWithExpandCheck_CheckExpanded()
        {
            StringKeyDictionary<string> dictionary = new StringKeyDictionary<string>(16);
            string initialKey = "myKey";
            string myValue = "myValue";
            char val = 'A';

            string addedKey = initialKey;
            int initialCapacity = dictionary.Entries.Length;
            for (int i = 0; i < initialCapacity; i++)
            {
                dictionary.AddWithExpandCheck(addedKey, myValue);
                addedKey += val;
                val++;
            }

            string causesExpansion = "causesExpansion";

            dictionary.AddWithExpandCheck(causesExpansion, myValue);

            int expandedCapacity = dictionary.Entries.Length;

            Assert.IsTrue(expandedCapacity > initialCapacity);
        }

        [Test]
        [Category("GDX.Tests")]
        public void AddWithExpandCheck_CheckEntriesMaintainConnection()
        {
            StringKeyDictionary<string> dictionary = new StringKeyDictionary<string>(16);
            string initialKey = "myKey";
            string myValue = "myValue";
            char val = 'A';

            string addedKey = initialKey;
            int initialCapacity = dictionary.Entries.Length;

            string[] keys = new string[initialCapacity];

            for (int i = 0; i < initialCapacity; i++)
            {
                keys[i] = addedKey;
                addedKey += val;
                val++;
            }

            for (int i = 0; i < initialCapacity; i++)
            {
                dictionary.AddWithExpandCheck(keys[i], myValue);
                addedKey += val;
                val++;
            }

            string causesExpansion = "causesExpansion";

            dictionary.AddWithExpandCheck(causesExpansion, myValue);

            bool allEntriesAreThere = true;
            for (int i = 0; i < initialCapacity; i++)
            {
                if (dictionary.IndexOf(keys[i]) == -1)
                {
                    allEntriesAreThere = false;
                    break;
                }
            }

            bool finalEntryIsThere = dictionary.IndexOf(causesExpansion) != -1;

            Assert.IsTrue(allEntriesAreThere && finalEntryIsThere);
        }

        [Test]
        [Category("GDX.Tests")]
        public void AddSafe_CheckExpanded()
        {
            StringKeyDictionary<string> dictionary = new StringKeyDictionary<string>(16);
            string initialKey = "myKey";
            string myValue = "myValue";
            char val = 'A';

            string addedKey = initialKey;
            int initialCapacity = dictionary.Entries.Length;
            for (int i = 0; i < initialCapacity; i++)
            {
                dictionary.AddSafe(addedKey, myValue);
                addedKey += val;
                val++;
            }

            string causesExpansion = "causesExpansion";

            dictionary.AddSafe(causesExpansion, myValue);

            int expandedCapacity = dictionary.Entries.Length;

            Assert.IsTrue(expandedCapacity > initialCapacity);
        }

        [Test]
        [Category("GDX.Tests")]
        public void AddSafe_CheckEntriesMaintainConnection()
        {
            StringKeyDictionary<string> dictionary = new StringKeyDictionary<string>(16);
            string initialKey = "myKey";
            string myValue = "myValue";
            char val = 'A';

            string addedKey = initialKey;
            int initialCapacity = dictionary.Entries.Length;

            string[] keys = new string[initialCapacity];

            for (int i = 0; i < initialCapacity; i++)
            {
                keys[i] = addedKey;
                addedKey += val;
                val++;
            }

            for (int i = 0; i < initialCapacity; i++)
            {
                dictionary.AddSafe(keys[i], myValue);
            }

            string causesExpansion = "causesExpansion";

            dictionary.AddSafe(causesExpansion, myValue);

            bool allEntriesAreThere = true;
            for (int i = 0; i < initialCapacity; i++)
            {
                if (dictionary.IndexOf(keys[i]) == -1)
                {
                    allEntriesAreThere = false;
                    break;
                }
            }

            bool finalEntryIsThere = dictionary.IndexOf(causesExpansion) != -1;

            Assert.IsTrue(allEntriesAreThere && finalEntryIsThere);
        }

        [Test]
        [Category("GDX.Tests")]
        public void AddWithIndexer_CheckExpanded()
        {
            StringKeyDictionary<string> dictionary = new StringKeyDictionary<string>(16);
            string initialKey = "myKey";
            string myValue = "myValue";
            char val = 'A';

            string addedKey = initialKey;
            int initialCapacity = dictionary.Entries.Length;
            for (int i = 0; i < initialCapacity; i++)
            {
                dictionary[addedKey] = myValue;
                addedKey += val;
                val++;
            }

            string causesExpansion = "causesExpansion";

            dictionary[causesExpansion] = myValue;

            int expandedCapacity = dictionary.Entries.Length;

            Assert.IsTrue(expandedCapacity > initialCapacity);
        }

        [Test]
        [Category("GDX.Tests")]
        public void AddWithIndexer_CheckEntriesMaintainConnection()
        {
            StringKeyDictionary<string> dictionary = new StringKeyDictionary<string>(16);
            string initialKey = "myKey";
            string myValue = "myValue";
            char val = 'A';

            string addedKey = initialKey;
            int initialCapacity = dictionary.Entries.Length;

            string[] keys = new string[initialCapacity];

            for (int i = 0; i < initialCapacity; i++)
            {
                keys[i] = addedKey;
                addedKey += val;
                val++;
            }

            for (int i = 0; i < initialCapacity; i++)
            {
                dictionary[keys[i]] = myValue;
            }

            string causesExpansion = "causesExpansion";

            dictionary[causesExpansion] = myValue;

            bool allEntriesAreThere = true;
            for (int i = 0; i < initialCapacity; i++)
            {
                if (dictionary.IndexOf(keys[i]) == -1)
                {
                    allEntriesAreThere = false;
                    break;
                }
            }

            bool finalEntryIsThere = dictionary.IndexOf(causesExpansion) != -1;

            Assert.IsTrue(allEntriesAreThere && finalEntryIsThere);
        }

        [Test]
        [Category("GDX.Tests")]
=======
        [Category(GDX.Core.TestCategory)]
>>>>>>> 74d7a52d
        public void AddWithUniqueCheck_CheckExists()
        {
            StringKeyDictionary<string> dictionary = new StringKeyDictionary<string>(16);
            string myKey = "myKey";
            string myValue = "myValue";
            dictionary.AddWithUniqueCheck(myKey, myValue);

            string storedValue = dictionary[myKey];

            Assert.IsTrue(storedValue == myValue);
        }

        [Test]
        [Category(GDX.Core.TestCategory)]
        public void AddUnchecked_CheckExists()
        {
            StringKeyDictionary<string> dictionary = new StringKeyDictionary<string>(16);
            string myKey = "myKey";
            string myValue = "myValue";
            dictionary.AddUnchecked(myKey, myValue);

            string storedValue = dictionary[myKey];

            Assert.IsTrue(storedValue == myValue);
        }

        [Test]
        [Category(GDX.Core.TestCategory)]
        public void TryRemove_CheckActuallyRemoved()
        {
            StringKeyDictionary<string> dictionary = new StringKeyDictionary<string>(16);
            string myKey = "myKey";
            string myValue = "myValue";
            dictionary.AddSafe(myKey, myValue);

            bool removedFirstTime = dictionary.TryRemove(myKey);

            StringKeyEntry<string>[] entries = dictionary.Entries;
            int arrayLength = entries.Length;

            int indexOfKey = -1;
            for (int i = 0; i < arrayLength; i++)
            {
                StringKeyEntry<string> entry = entries[i];
                if (entry.key == myKey)
                {
                    indexOfKey = i;
                    break;
                }
            }

            Assert.IsTrue(indexOfKey == -1);
        }

        [Test]
        [Category(GDX.Core.TestCategory)]
        public void TryRemoveTwice_CheckCorrectReturnvalues()
        {
            StringKeyDictionary<string> dictionary = new StringKeyDictionary<string>(16);
            string myKey = "myKey";
            string myValue = "myValue";
            dictionary.AddSafe(myKey, myValue);

            bool removedFirstTime = dictionary.TryRemove(myKey);
            bool removedSecondTime = dictionary.TryRemove(myKey);

            StringKeyEntry<string>[] entries = dictionary.Entries;
            int arrayLength = entries.Length;

            Assert.IsTrue(removedFirstTime && !removedSecondTime);
        }

        [Test]
        [Category(GDX.Core.TestCategory)]
        public void AddWithUniqueCheckTwice_CheckAddedOnlyOnce()
        {
            StringKeyDictionary<string> dictionary = new StringKeyDictionary<string>(16);
            string myKey = "myKey";
            string myValue = "myValue";
            dictionary.AddWithUniqueCheck(myKey, myValue);
            bool failedToCatchDuplicate = dictionary.AddWithUniqueCheck(myKey, myValue);

            StringKeyEntry<string>[] entries = dictionary.Entries;
            int arrayLength = entries.Length;

            int indexOfKey = -1;
            for (int i = 0; i < arrayLength; i++)
            {
                StringKeyEntry<string> entry = entries[i];
                if (entry.key == myKey)
                {
                    indexOfKey = i;
                    break;
                }
            }

            int otherIndexOfKey = -1;

            if (indexOfKey != -1)
            {
                for (int i = indexOfKey + 1; i < arrayLength; i++)
                {
                    StringKeyEntry<string> entry = entries[i];
                    if (entry.key == myKey)
                    {
                        otherIndexOfKey = i;
                        break;
                    }
                }
            }

            Assert.IsTrue(!failedToCatchDuplicate && indexOfKey != -1 && otherIndexOfKey == -1);
        }

        [Test]
<<<<<<< HEAD
        [Category("GDX.Tests")]
        public void Reserve_CheckExpandedCapacity()
        {
            StringKeyDictionary<string> dictionary = new StringKeyDictionary<string>(16);

            int initialCapacity = dictionary.Entries.Length;

            int reserveSize = initialCapacity + 50;

            dictionary.Reserve(reserveSize);

            Assert.IsTrue(dictionary.Entries.Length >= reserveSize);
        }

        [Test]
        [Category("GDX.Tests")]
=======
        [Category(GDX.Core.TestCategory)]
>>>>>>> 74d7a52d
        public void IndexOf_CheckCorrectIndex()
        {
            StringKeyDictionary<string> dictionary = new StringKeyDictionary<string>(16);
            string myKey = "myKey";
            string myValue = "myValue";
            dictionary.AddUnchecked(myKey, myValue);
            int allegedIndex = dictionary.IndexOf(myKey);

            StringKeyEntry<string>[] entries = dictionary.Entries;
            int arrayLength = entries.Length;

            int realIndex = -1;
            for (int i = 0; i < arrayLength; i++)
            {
                StringKeyEntry<string> entry = entries[i];
                if (entry.key == myKey)
                {
                    realIndex = i;
                    break;
                }
            }

            Assert.IsTrue(realIndex != -1 && allegedIndex == realIndex);
        }

        [Test]
        [Category(GDX.Core.TestCategory)]
        public void IndexOf_CheckEntryDoesNotExist()
        {
            StringKeyDictionary<string> dictionary = new StringKeyDictionary<string>(16);
            string myKey = "myKey";
            int allegedIndex = dictionary.IndexOf(myKey);

            Assert.IsTrue(allegedIndex == -1);
        }

        [Test]
        [Category("GDX.Tests")]
        public void AddTwoCollidingEntries_CheckAccess()
        {
            StringKeyDictionary<string> dictionary = new StringKeyDictionary<string>(16);
            string collidingKey0 = "942";
            string collidingKey1 = "9331582";
            string myValue0 = "value0";
            string myValue1 = "value1";
            dictionary.AddUnchecked(collidingKey0, myValue0);
            dictionary.AddUnchecked(collidingKey1, myValue1);
            int allegedIndex0 = dictionary.IndexOf(collidingKey0);
            int allegedIndex1 = dictionary.IndexOf(collidingKey1);
            StringKeyEntry<string>[] entries = dictionary.Entries;
            int arrayLength = entries.Length;

            int realIndex0 = -1;

            for (int i = 0; i < arrayLength; i++)
            {
                StringKeyEntry<string> entry = entries[i];
                if (entry.key == collidingKey0 && entry.value == myValue0)
                {
                    realIndex0 = i;
                    break;
                }
            }

            int realIndex1 = -1;
            int nextIndex = -1;
            for (int i = 0; i < arrayLength; i++)
            {
                StringKeyEntry<string> entry = entries[i];
                if (entry.key == collidingKey1 && entry.value == myValue1)
                {
                    realIndex1 = i;
                    nextIndex = entry.next;
                    break;
                }
            }

            int stableHashCode0 = collidingKey0.GetStableHashCode();
            int stableHashCode1 = collidingKey1.GetStableHashCode();
            
            Assert.IsTrue(allegedIndex0 == realIndex0 && allegedIndex1 == realIndex1 && allegedIndex0 != allegedIndex1 && nextIndex == allegedIndex0 && stableHashCode0 == stableHashCode1);
        }

        [Test]
        [Category("GDX.Tests")]
        public void AddTwoCollidingEntries_RemoveFirst_CheckSecondExists()
        {
            StringKeyDictionary<string> dictionary = new StringKeyDictionary<string>(16);
            string collidingKey0 = "942";
            string collidingKey1 = "9331582";
            string myValue0 = "value0";
            string myValue1 = "value1";
            dictionary.AddUnchecked(collidingKey0, myValue0);
            dictionary.AddUnchecked(collidingKey1, myValue1);

            int allegedIndex1 = dictionary.IndexOf(collidingKey1);

            dictionary.TryRemove(collidingKey0);

            int allegedIndex1After = dictionary.IndexOf(collidingKey1);

            int stableHashCode0 = collidingKey0.GetStableHashCode();
            int stableHashCode1 = collidingKey1.GetStableHashCode();

            Assert.IsTrue(allegedIndex1 == allegedIndex1After && allegedIndex1After != -1 && stableHashCode0 == stableHashCode1);
        }

        [Test]
        [Category("GDX.Tests")]
        public void AddTwoCollidingEntries_RemoveSecond_CheckFirstExists()
        {
            StringKeyDictionary<string> dictionary = new StringKeyDictionary<string>(16);
            string collidingKey0 = "942";
            string collidingKey1 = "9331582";
            string myValue0 = "value0";
            string myValue1 = "value1";
            dictionary.AddUnchecked(collidingKey0, myValue0);
            dictionary.AddUnchecked(collidingKey1, myValue1);

            int allegedIndex0 = dictionary.IndexOf(collidingKey0);

            dictionary.TryRemove(collidingKey1);

            int allegedIndex0After = dictionary.IndexOf(collidingKey0);

            int stableHashCode0 = collidingKey0.GetStableHashCode();
            int stableHashCode1 = collidingKey1.GetStableHashCode();

            Assert.IsTrue(allegedIndex0 == allegedIndex0After && allegedIndex0After != -1 && stableHashCode0 == stableHashCode1);
        }

        [Test]
        [Category("GDX.Tests")]
        public void MoveNext_FindAllEntries()
        {
            string firstKey = "firstKey";
            string secondKey = "secondKey";
            string myValue = "myValue";

            StringKeyDictionary<string> dictionary = new StringKeyDictionary<string>(16);

            dictionary.AddUnchecked(firstKey, myValue);
            dictionary.AddUnchecked(secondKey, myValue);

            int foundCount = 0;
            bool foundFirst = false;
            bool foundSecond = false;
            int currentIndex = 0;
            StringKeyEntry<string> currentEntry = default(StringKeyEntry<string>);

            while (dictionary.MoveNext(ref currentIndex, out currentEntry))
            {
                if (currentEntry.key == firstKey)
                {
                    foundFirst = true;
                }
                else if (currentEntry.key == secondKey)
                {
                    foundSecond = true;
                }
                ++foundCount;
            }

            Assert.IsTrue(foundCount == 2 && foundFirst && foundSecond);
        }

        [Test]
        [Category("GDX.Tests")]
        public void MoveNextWithVersion_FindAllEntries()
        {
            string firstKey = "firstKey";
            string secondKey = "secondKey";
            string myValue = "myValue";

            StringKeyDictionary<string> dictionary = new StringKeyDictionary<string>(16);

            dictionary.AddUnchecked(firstKey, myValue);
            dictionary.AddUnchecked(secondKey, myValue);

            int foundCount = 0;
            bool foundFirst = false;
            bool foundSecond = false;
            int currentIndex = 0;
            int version = 0;
            int dictionaryVersion = 0;
            StringKeyEntry<string> currentEntry = default(StringKeyEntry<string>);

            while (dictionary.MoveNext(ref currentIndex, version, in dictionaryVersion, out currentEntry) == IteratorState.FoundEntry)
            {
                if (currentEntry.key == firstKey)
                {
                    foundFirst = true;
                }
                else if (currentEntry.key == secondKey)
                {
                    foundSecond = true;
                }
                ++foundCount;
            }

            Assert.IsTrue(foundCount == 2 && foundFirst && foundSecond);
        }

        [Test]
        [Category("GDX.Tests")]
        public void MoveNextWithVersion_CheckEarlyOutFromInvalidation()
        {
            string firstKey = "firstKey";
            string secondKey = "secondKey";
            string myValue = "myValue";

            StringKeyDictionary<string> dictionary = new StringKeyDictionary<string>(16);

            dictionary.AddUnchecked(firstKey, myValue);
            dictionary.AddUnchecked(secondKey, myValue);

            int foundCount = 0;
            bool foundFirst = false;
            bool foundSecond = false;
            int currentIndex = 0;
            int version = 0;
            int dictionaryVersion = 0;
            StringKeyEntry<string> currentEntry = default(StringKeyEntry<string>);

            IteratorState iteratorState = dictionary.MoveNext(ref currentIndex, version, in dictionaryVersion, out currentEntry);

            while (iteratorState == IteratorState.FoundEntry)
            {
                if (currentEntry.key == firstKey)
                {
                    foundFirst = true;
                }
                else if (currentEntry.key == secondKey)
                {
                    foundSecond = true;
                }
                ++foundCount;

                dictionary.AddSafe("addingInvalidatesIterators", myValue);
                version++;

                iteratorState = dictionary.MoveNext(ref currentIndex, version, in dictionaryVersion, out currentEntry);
            }

            Assert.IsTrue(foundCount == 1 && foundFirst != foundSecond && iteratorState == IteratorState.InvalidVersion);
        }
    }
}<|MERGE_RESOLUTION|>--- conflicted
+++ resolved
@@ -14,8 +14,7 @@
     public class StringKeyDictionaryTests
     {
         [Test]
-<<<<<<< HEAD
-        [Category("GDX.Tests")]
+        [Category(GDX.Core.TestCategory)]
         public void Constructor_RequestZeroMinimum_PrimeCapacity()
         {
             StringKeyDictionary<string> dictionary = new StringKeyDictionary<string>(0);
@@ -24,7 +23,7 @@
         }
 
         [Test]
-        [Category("GDX.Tests")]
+        [Category(GDX.Core.TestCategory)]
         public void Constructor_RequestPrimeMinimum_PrimeCapacity()
         {
             int prime = DictionaryPrimes.primes[2];
@@ -33,7 +32,7 @@
         }
 
         [Test]
-        [Category("GDX.Tests")]
+        [Category(GDX.Core.TestCategory)]
         public void Constructor_RequestBelowPrimeMinimum_PrimeCapacity()
         {
             int prime = DictionaryPrimes.primes[5];
@@ -44,10 +43,7 @@
         }
 
         [Test]
-        [Category("GDX.Tests")]
-=======
-        [Category(GDX.Core.TestCategory)]
->>>>>>> 74d7a52d
+        [Category(GDX.Core.TestCategory)]
         public void AddSafe_CheckExists()
         {
             StringKeyDictionary<string> dictionary = new StringKeyDictionary<string>(16);
@@ -89,8 +85,7 @@
         }
 
         [Test]
-<<<<<<< HEAD
-        [Category("GDX.Tests")]
+        [Category(GDX.Core.TestCategory)]
         public void AddWithExpandCheck_CheckExpanded()
         {
             StringKeyDictionary<string> dictionary = new StringKeyDictionary<string>(16);
@@ -117,7 +112,7 @@
         }
 
         [Test]
-        [Category("GDX.Tests")]
+        [Category(GDX.Core.TestCategory)]
         public void AddWithExpandCheck_CheckEntriesMaintainConnection()
         {
             StringKeyDictionary<string> dictionary = new StringKeyDictionary<string>(16);
@@ -164,7 +159,7 @@
         }
 
         [Test]
-        [Category("GDX.Tests")]
+        [Category(GDX.Core.TestCategory)]
         public void AddSafe_CheckExpanded()
         {
             StringKeyDictionary<string> dictionary = new StringKeyDictionary<string>(16);
@@ -191,7 +186,7 @@
         }
 
         [Test]
-        [Category("GDX.Tests")]
+        [Category(GDX.Core.TestCategory)]
         public void AddSafe_CheckEntriesMaintainConnection()
         {
             StringKeyDictionary<string> dictionary = new StringKeyDictionary<string>(16);
@@ -236,7 +231,7 @@
         }
 
         [Test]
-        [Category("GDX.Tests")]
+        [Category(GDX.Core.TestCategory)]
         public void AddWithIndexer_CheckExpanded()
         {
             StringKeyDictionary<string> dictionary = new StringKeyDictionary<string>(16);
@@ -263,7 +258,7 @@
         }
 
         [Test]
-        [Category("GDX.Tests")]
+        [Category(GDX.Core.TestCategory)]
         public void AddWithIndexer_CheckEntriesMaintainConnection()
         {
             StringKeyDictionary<string> dictionary = new StringKeyDictionary<string>(16);
@@ -308,10 +303,7 @@
         }
 
         [Test]
-        [Category("GDX.Tests")]
-=======
-        [Category(GDX.Core.TestCategory)]
->>>>>>> 74d7a52d
+        [Category(GDX.Core.TestCategory)]
         public void AddWithUniqueCheck_CheckExists()
         {
             StringKeyDictionary<string> dictionary = new StringKeyDictionary<string>(16);
@@ -427,8 +419,7 @@
         }
 
         [Test]
-<<<<<<< HEAD
-        [Category("GDX.Tests")]
+        [Category(GDX.Core.TestCategory)]
         public void Reserve_CheckExpandedCapacity()
         {
             StringKeyDictionary<string> dictionary = new StringKeyDictionary<string>(16);
@@ -443,10 +434,7 @@
         }
 
         [Test]
-        [Category("GDX.Tests")]
-=======
-        [Category(GDX.Core.TestCategory)]
->>>>>>> 74d7a52d
+        [Category(GDX.Core.TestCategory)]
         public void IndexOf_CheckCorrectIndex()
         {
             StringKeyDictionary<string> dictionary = new StringKeyDictionary<string>(16);
@@ -484,7 +472,7 @@
         }
 
         [Test]
-        [Category("GDX.Tests")]
+        [Category(GDX.Core.TestCategory)]
         public void AddTwoCollidingEntries_CheckAccess()
         {
             StringKeyDictionary<string> dictionary = new StringKeyDictionary<string>(16);
@@ -531,7 +519,7 @@
         }
 
         [Test]
-        [Category("GDX.Tests")]
+        [Category(GDX.Core.TestCategory)]
         public void AddTwoCollidingEntries_RemoveFirst_CheckSecondExists()
         {
             StringKeyDictionary<string> dictionary = new StringKeyDictionary<string>(16);
@@ -555,7 +543,7 @@
         }
 
         [Test]
-        [Category("GDX.Tests")]
+        [Category(GDX.Core.TestCategory)]
         public void AddTwoCollidingEntries_RemoveSecond_CheckFirstExists()
         {
             StringKeyDictionary<string> dictionary = new StringKeyDictionary<string>(16);
@@ -579,7 +567,7 @@
         }
 
         [Test]
-        [Category("GDX.Tests")]
+        [Category(GDX.Core.TestCategory)]
         public void MoveNext_FindAllEntries()
         {
             string firstKey = "firstKey";
@@ -614,7 +602,7 @@
         }
 
         [Test]
-        [Category("GDX.Tests")]
+        [Category(GDX.Core.TestCategory)]
         public void MoveNextWithVersion_FindAllEntries()
         {
             string firstKey = "firstKey";
@@ -651,7 +639,7 @@
         }
 
         [Test]
-        [Category("GDX.Tests")]
+        [Category(GDX.Core.TestCategory)]
         public void MoveNextWithVersion_CheckEarlyOutFromInvalidation()
         {
             string firstKey = "firstKey";
