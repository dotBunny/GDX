﻿// Copyright (c) 2020-2023 dotBunny Inc.
// dotBunny licenses this file to you under the BSL-1.0 license.
// See the LICENSE file in the project root for more information.

using System;
using System.Runtime.CompilerServices;
using System.Runtime.InteropServices;
using GDX.Collections;
using GDX.Collections.Generic;
using UnityEngine;
using UnityEngine.Diagnostics;
using Object = UnityEngine.Object;

namespace GDX.Experimental.Logging
{
    /// <summary>
    ///     A managed-only categorized hierarchical logging solution.
    /// </summary>
    /// <remarks>
    ///     This is primarily only meant for runtime usage, as the tick is pumped only in the player loop.
    /// </remarks>
    public static class ManagedLog
    {
        // TODO : buffer that flushes to disk log as well

        /// <summary>
        ///     A ring buffer structure of <see cref="LogEntry" />s.
        /// </summary>
        static ConcurrentCircularBuffer<LogEntry> s_Buffer = new ConcurrentCircularBuffer<LogEntry>(1000);

        /// <summary>
        ///     An index of labels per category.
        /// </summary>
        static IntKeyDictionary<string> s_CustomCategories = new IntKeyDictionary<string>(10);

        /// <summary>
        ///     A flag structure containing if a category should output to the system console.
        /// </summary>
        static BitArray64 s_EchoToConsole = new BitArray64(uint.MaxValue);

        /// <summary>
        ///     A flag structure containing if a category should output to the Unity log handler.
        /// </summary>
        static BitArray64 s_EchoToLogger = new BitArray64(uint.MaxValue);

        /// <summary>
        ///     The next identifier used when creating a new <see cref="LogEntry" />.
        /// </summary>
        static uint s_IdentifierHead;

        static ulong s_CurrentTick;

<<<<<<< HEAD
        internal static bool IsUnityLogHandler = false;

        static ManagedLogHandler s_ManagedLogHandler;
=======
        // TODO: Some sort of way of capturing the unity log CaptureUnityLog? which spins up a logger.
        // we should then not echo to the log as it will infinitely loop - hence this bool
        static bool s_SubscribedToUnityLogger;
>>>>>>> 2121c708

        /// <summary>
        ///     Thread-safety management object.
        /// </summary>
        static readonly object k_Lock = new object();

<<<<<<< HEAD
        public static void CaptureUnityLogs(bool enabled = true)
        {
            if (enabled && !IsUnityLogHandler)
            {
                if (s_ManagedLogHandler == null)
                {
                    s_ManagedLogHandler = new ManagedLogHandler();
                }
                s_ManagedLogHandler.Start();
            }
            else if (!enabled && IsUnityLogHandler)
            {
                s_ManagedLogHandler.Stop();
            }
        }

=======
>>>>>>> 2121c708
        /// <summary>
        ///     Clears the internal buffer of <see cref="LogEntry" />s.
        /// </summary>
        public static void Clear()
        {
            s_Buffer.Clear();
        }

        /// <summary>
        ///     Registers a category identifier for logging purposes.
        /// </summary>
        /// <param name="categoryIdentifier">
        ///     The designated identifier, must fall within a valid range. See
        ///     <see cref="LogCategory.MinimumIdentifier" /> and <see cref="LogCategory.MaximumIdentifier" />
        /// </param>
        /// <param name="name">The category's name.</param>
        /// <param name="outputToUnity">Should this category output to Unity's log handler?</param>
        /// <param name="outputToConsole">Should this category output to the Console.</param>
        public static void RegisterCategory(int categoryIdentifier, string name, bool outputToUnity = false,
            bool outputToConsole = true)
        {
            if (categoryIdentifier <= LogCategory.MinimumIdentifier)
            {
                Error(LogCategory.GDX,
                    $"Unable to register category {categoryIdentifier.ToString()}:{name} as identifier below threshold {LogCategory.MinimumIdentifier.ToString()}.");
            }
            else if (categoryIdentifier > LogCategory.MaximumIdentifier)
            {
                Error(LogCategory.GDX,
                    $"Unable to register category {categoryIdentifier.ToString()}:{name} as identifier exceeds maximum allow categories (64).");
            }

            if (s_CustomCategories.ContainsKey(categoryIdentifier))
            {
                Error(LogCategory.GDX,
                    $"Unable to register category {categoryIdentifier.ToString()}:{name} as identifier already in use.");
            }
            else
            {
                s_CustomCategories.AddWithExpandCheck(categoryIdentifier, name);
                s_EchoToConsole[(byte)categoryIdentifier] = outputToConsole;
                s_EchoToLogger[(byte)categoryIdentifier] = outputToUnity;
            }
        }

        /// <summary>
        ///     Unregisters a category identifier.
        /// </summary>
        /// <param name="categoryIdentifier"></param>
        public static void UnregisterCategory(int categoryIdentifier)
        {
            if (categoryIdentifier <= LogCategory.MinimumIdentifier)
            {
                return;
            }

            s_CustomCategories.TryRemove(categoryIdentifier);
            s_EchoToConsole[(byte)categoryIdentifier] = true;
            s_EchoToLogger[(byte)categoryIdentifier] = false;
        }

        /// <summary>
        ///     Gets the name of a category.
        /// </summary>
        /// <param name="categoryIdentifier">The category to evaluate.</param>
        /// <returns>The label for the category.</returns>
        public static string GetCategoryLabel(int categoryIdentifier)
        {
            if (categoryIdentifier <= LogCategory.MinimumIdentifier)
            {
                switch (categoryIdentifier)
                {
                    case LogCategory.GDX:
                        return "GDX";
                    case LogCategory.Default:
                        return "Default";
                    case LogCategory.Platform:
                        return "Platform";
                    case LogCategory.Unity:
                        return "Unity";
                    case LogCategory.Input:
                        return "Input";
                    case LogCategory.Gameplay:
                        return "Gameplay";
                    case LogCategory.UI:
                        return "UI";
                    case LogCategory.Test:
                        return "Test";
                    default:
                        return LogCategory.UndefinedLabel;
                }
            }

            return s_CustomCategories.TryGetValue(categoryIdentifier, out string customCategory)
                ? customCategory
                : LogCategory.UndefinedLabel;
        }

        /// <summary>
        ///     Gets an array of <see cref="LogEntry" /> based on category.
        /// </summary>
        /// <param name="categoryIdentifier">The category identifier to filter by.</param>
        /// <returns>An array of filtered <see cref="LogEntry" />.</returns>
        public static LogEntry[] GetEntriesByCategory(int categoryIdentifier)
        {
            int count = s_Buffer.Count;
            SimpleList<LogEntry> entries = new SimpleList<LogEntry>(count);
            for (int i = 0; i < count; i++)
            {
                if (s_Buffer[i].Identifier == categoryIdentifier)
                {
                    entries.AddUnchecked(s_Buffer[i]);
                }
            }

            entries.Compact();
            return entries.Array;
        }

        /// <summary>
        ///     Gets an array of <see cref="LogEntry" /> based on parent identifier.
        /// </summary>
        /// <param name="parentIdentifier">The parent identifier to filter by.</param>
        /// <returns>An array of filtered <see cref="LogEntry" />.</returns>
        public static LogEntry[] GetEntriesByParent(int parentIdentifier)
        {
            int count = s_Buffer.Count;
            SimpleList<LogEntry> entries = new SimpleList<LogEntry>(count);
            for (int i = 0; i < count; i++)
            {
                if (s_Buffer[i].ParentIdentifier == parentIdentifier)
                {
                    entries.AddUnchecked(s_Buffer[i]);
                }
            }

            entries.Compact();
            return entries.Array;
        }

        /// <summary>
        ///     Gets an array of <see cref="LogEntry" /> based on contents.
        /// </summary>
        /// <param name="searchQuery">The text query to search for.</param>
        /// <returns>An array of filtered <see cref="LogEntry" />.</returns>
        public static LogEntry[] GetEntriesBySearch(string searchQuery)
        {
            int count = s_Buffer.Count;
            SimpleList<LogEntry> entries = new SimpleList<LogEntry>(count);
            for (int i = 0; i < count; i++)
            {
                if (s_Buffer[i].Message.IndexOf(searchQuery, StringComparison.OrdinalIgnoreCase) != -1 ||
                    s_Buffer[i].SourceFilePath.IndexOf(searchQuery, StringComparison.OrdinalIgnoreCase) != -1)
                {
                    entries.AddUnchecked(s_Buffer[i]);
                }
            }

            entries.Compact();
            return entries.Array;
        }

        /// <summary>
        ///     Gets an array of <see cref="LogEntry" /> based on tick identifier.
        /// </summary>
        /// <param name="tickIdentifier">The tick identifier to filter by.</param>
        /// <returns>An array of filtered <see cref="LogEntry" />.</returns>
        public static LogEntry[] GetEntriesByTick(ulong tickIdentifier)
        {
            int count = s_Buffer.Count;
            SimpleList<LogEntry> entries = new SimpleList<LogEntry>(count);
            for (int i = 0; i < count; i++)
            {
                if (s_Buffer[i].Tick == tickIdentifier)
                {
                    entries.AddUnchecked(s_Buffer[i]);
                }
            }

            entries.Compact();
            return entries.Array;
        }

        /// <summary>
        ///     Get the last <see cref="LogEntry" /> added to the backing buffer.
        /// </summary>
        /// <returns>The last log entry.</returns>
        public static LogEntry GetLastEntry()
        {
            return s_Buffer.GetBack();
        }

        /// <summary>
        ///     Sets the size of the internal <see cref="ConcurrentCircularBuffer{T}" /> based on a specific memory size
        ///     allocation.
        /// </summary>
        /// <param name="byteAllocation">The size in bytes to use for the internal buffer.</param>
        public static void SetBufferSizeByAllocation(long byteAllocation)
        {
            s_Buffer = new ConcurrentCircularBuffer<LogEntry>((int)(byteAllocation /
                                                                    Marshal.SizeOf(
                                                                        typeof(LogEntry))));
        }

        /// <summary>
        ///     Sets the size of the internal <see cref="ConcurrentCircularBuffer{T}" /> to be a specific number of entries.
        /// </summary>
        /// <param name="numberOfLogEntries">The number of <see cref="LogEntry" /> to size the buffer too.</param>
        public static void SetBufferSizeByCount(int numberOfLogEntries)
        {
            s_Buffer = new ConcurrentCircularBuffer<LogEntry>(numberOfLogEntries);
        }

        /// <summary>
        ///     Set if a category should output to the system console.
        /// </summary>
        /// <param name="categoryIdentifier">The unique category identifier.</param>
        /// <param name="output">Should the log entry be outputted to the console?</param>
        public static void SetConsoleOutput(int categoryIdentifier, bool output)
        {
            s_EchoToConsole[(byte)categoryIdentifier] = output;
        }

        /// <summary>
        ///     Set if a category should output to the unity logger.
        /// </summary>
        /// <param name="categoryIdentifier">The unique category identifier.</param>
        /// <param name="output">Should the log entry be outputted to the unity logger?</param>
        public static void SetUnityOutput(int categoryIdentifier, bool output)
        {
            s_EchoToLogger[(byte)categoryIdentifier] = output;
        }

        /// <summary>
        ///     Log a debug message.
        /// </summary>
        /// <param name="category">The category identifier.</param>
        /// <param name="message">The <see cref="LogEntry" /> message.</param>
        /// <param name="parentIdentifier">
        ///     The optional parent <see cref="LogEntry" />'s Identifier, if this event is meant to be
        ///     associated with another.
        /// </param>
        /// <returns>The created <see cref="LogEntry" />'s Identifier.</returns>
        [MethodImpl(MethodImplOptions.AggressiveInlining)]
        public static uint Debug(int category, string message, uint parentIdentifier = 0,
                // ReSharper disable InvalidXmlDocComment
                [CallerMemberName] string memberName = "",
                [CallerFilePath] string sourceFilePath = "",
                [CallerLineNumber] int sourceLineNumber = 0)
                // ReSharper restore InvalidXmlDocComment
        {
            LogEntry newEntry = NewEntry(LogLevel.Debug, category, message,
                parentIdentifier, memberName, sourceFilePath, sourceLineNumber);

            if (s_EchoToConsole[(byte)category])
            {
                Console.WriteLine(newEntry.ToConsoleOutput());
            }

            if (!IsUnityLogHandler && s_EchoToLogger[(byte)category])
            {
                UnityEngine.Debug.unityLogger.Log(LogType.Log,
                    GetCategoryLabel(newEntry.CategoryIdentifier), newEntry.ToUnityOutput());
            }

            return newEntry.Identifier;
        }

        /// <summary>
        ///     Log a debug message with context.
        /// </summary>
        /// <remarks>The context-based versions of logging are slower.</remarks>
        /// <param name="category">The category identifier.</param>
        /// <param name="message">The <see cref="LogEntry" /> message.</param>
        /// <param name="contextObject">A Unity-based context object.</param>
        /// <param name="parentIdentifier">
        ///     The optional parent <see cref="LogEntry" />'s Identifier, if this event is meant to be
        ///     associated with another.
        /// </param>
        /// <returns>The created <see cref="LogEntry" />'s Identifier.</returns>
        [MethodImpl(MethodImplOptions.AggressiveInlining)]
        public static uint DebugWithContext(int category, string message, Object contextObject = null,
                uint parentIdentifier = 0,
                // ReSharper disable InvalidXmlDocComment
                [CallerMemberName] string memberName = "",
                [CallerFilePath] string sourceFilePath = "",
                [CallerLineNumber] int sourceLineNumber = 0)
                // ReSharper restore InvalidXmlDocComment
        {
            LogEntry newEntry = NewEntry(LogLevel.Debug, category, message,
                parentIdentifier, memberName, sourceFilePath, sourceLineNumber);

            if (s_EchoToConsole[(byte)category])
            {
                Console.WriteLine(newEntry.ToConsoleOutput());
            }

            if (!IsUnityLogHandler && s_EchoToLogger[(byte)category])
            {
                UnityEngine.Debug.unityLogger.Log(LogType.Log,
                    GetCategoryLabel(newEntry.CategoryIdentifier), newEntry.ToUnityOutput(), contextObject);
            }

            return newEntry.Identifier;
        }

        /// <summary>
        ///     Log some information.
        /// </summary>
        /// <param name="category">The category identifier.</param>
        /// <param name="message">The <see cref="LogEntry" /> message.</param>
        /// <param name="parentIdentifier">
        ///     The optional parent <see cref="LogEntry" />'s Identifier, if this event is meant to be
        ///     associated with another.
        /// </param>
        /// <returns>The created <see cref="LogEntry" />'s Identifier.</returns>
        [MethodImpl(MethodImplOptions.AggressiveInlining)]
        public static uint Info(int category, string message, uint parentIdentifier = 0,
                // ReSharper disable InvalidXmlDocComment
                [CallerMemberName] string memberName = "",
                [CallerFilePath] string sourceFilePath = "",
                [CallerLineNumber] int sourceLineNumber = 0)
            // ReSharper restore InvalidXmlDocComment
        {
            LogEntry newEntry = NewEntry(LogLevel.Info, category, message,
                parentIdentifier, memberName, sourceFilePath, sourceLineNumber);

            if (s_EchoToConsole[(byte)category])
            {
                Console.WriteLine(newEntry.ToConsoleOutput());
            }

            if (!IsUnityLogHandler && s_EchoToLogger[(byte)category])
            {
                UnityEngine.Debug.unityLogger.Log(
                    LogType.Log,
                    GetCategoryLabel(newEntry.CategoryIdentifier),
                    newEntry.ToUnityOutput());
            }

            return newEntry.Identifier;
        }

        /// <summary>
        ///     Log some information with context.
        /// </summary>
        /// <remarks>The context-based versions of logging are slower.</remarks>
        /// <param name="category">The category identifier.</param>
        /// <param name="message">The <see cref="LogEntry" /> message.</param>
        /// <param name="contextObject">A Unity-based context object.</param>
        /// <param name="parentIdentifier">
        ///     The optional parent <see cref="LogEntry" />'s Identifier, if this event is meant to be
        ///     associated with another.
        /// </param>
        /// <returns>The created <see cref="LogEntry" />'s Identifier.</returns>
        [MethodImpl(MethodImplOptions.AggressiveInlining)]
        public static uint InfoWithContext(int category, string message, Object contextObject = null,
                uint parentIdentifier = 0,
                // ReSharper disable InvalidXmlDocComment
                [CallerMemberName] string memberName = "",
                [CallerFilePath] string sourceFilePath = "",
                [CallerLineNumber] int sourceLineNumber = 0)
            // ReSharper restore InvalidXmlDocComment
        {
            LogEntry newEntry = NewEntry(LogLevel.Info, category, message,
                parentIdentifier, memberName, sourceFilePath, sourceLineNumber);

            if (s_EchoToConsole[(byte)category])
            {
                Console.WriteLine(newEntry.ToConsoleOutput());
            }

            if (!IsUnityLogHandler && s_EchoToLogger[(byte)category])
            {
                UnityEngine.Debug.unityLogger.Log(
                    LogType.Log,
                    GetCategoryLabel(newEntry.CategoryIdentifier),
                    newEntry.ToUnityOutput(), contextObject);
            }

            return newEntry.Identifier;
        }

        /// <summary>
        ///     Log a warning.
        /// </summary>
        /// <param name="category">The category identifier.</param>
        /// <param name="message">The <see cref="LogEntry" /> message.</param>
        /// <param name="parentIdentifier">
        ///     The optional parent <see cref="LogEntry" />'s Identifier, if this event is meant to be
        ///     associated with another.
        /// </param>
        /// <returns>The created <see cref="LogEntry" />'s Identifier.</returns>
        [MethodImpl(MethodImplOptions.AggressiveInlining)]
        public static uint Warning(int category, string message, uint parentIdentifier = 0,
                // ReSharper disable InvalidXmlDocComment
                [CallerMemberName] string memberName = "",
                [CallerFilePath] string sourceFilePath = "",
                [CallerLineNumber] int sourceLineNumber = 0)
                // ReSharper restore InvalidXmlDocComment
        {
            LogEntry newEntry = NewEntry(LogLevel.Warning, category,
                message, parentIdentifier, memberName, sourceFilePath, sourceLineNumber);

            if (s_EchoToConsole[(byte)category])
            {
                Console.WriteLine(newEntry.ToConsoleOutput());
            }

            if (!IsUnityLogHandler && s_EchoToLogger[(byte)category])
            {
                UnityEngine.Debug.unityLogger.Log(LogType.Warning,
                    GetCategoryLabel(newEntry.CategoryIdentifier), newEntry.ToUnityOutput());
            }

            return newEntry.Identifier;
        }

        /// <summary>
        ///     Log a warning with context.
        /// </summary>
        /// <remarks>The context-based versions of logging are slower.</remarks>
        /// <param name="category">The category identifier.</param>
        /// <param name="message">The <see cref="LogEntry" /> message.</param>
        /// <param name="contextObject">A Unity-based context object.</param>
        /// <param name="parentIdentifier">
        ///     The optional parent <see cref="LogEntry" />'s Identifier, if this event is meant to be
        ///     associated with another.
        /// </param>
        /// <returns>The created <see cref="LogEntry" />'s Identifier.</returns>
        [MethodImpl(MethodImplOptions.AggressiveInlining)]
        public static uint WarningWithContext(int category, string message, Object contextObject = null,
                uint parentIdentifier = 0,
                // ReSharper disable InvalidXmlDocComment
                [CallerMemberName] string memberName = "",
                [CallerFilePath] string sourceFilePath = "",
                [CallerLineNumber] int sourceLineNumber = 0)
            // ReSharper restore InvalidXmlDocComment
        {
            LogEntry newEntry = NewEntry(LogLevel.Warning, category,
                message, parentIdentifier, memberName, sourceFilePath, sourceLineNumber);

            if (s_EchoToConsole[(byte)category])
            {
                Console.WriteLine(newEntry.ToConsoleOutput());
            }

            if (!IsUnityLogHandler && s_EchoToLogger[(byte)category])
            {
                UnityEngine.Debug.unityLogger.Log(LogType.Warning,
                    GetCategoryLabel(newEntry.CategoryIdentifier), newEntry.ToUnityOutput(), contextObject);
            }

            return newEntry.Identifier;
        }

        /// <summary>
        ///     Log an error.
        /// </summary>
        /// <param name="category">The category identifier.</param>
        /// <param name="message">The <see cref="LogEntry" /> message.</param>
        /// <param name="parentIdentifier">
        ///     The optional parent <see cref="LogEntry" />'s Identifier, if this event is meant to be
        ///     associated with another.
        /// </param>
        /// <returns>The created <see cref="LogEntry" />'s Identifier.</returns>
        [MethodImpl(MethodImplOptions.AggressiveInlining)]
        public static uint Error(int category, string message, uint parentIdentifier = 0,
                // ReSharper disable InvalidXmlDocComment
                [CallerMemberName] string memberName = "",
                [CallerFilePath] string sourceFilePath = "",
                [CallerLineNumber] int sourceLineNumber = 0)
            // ReSharper restore InvalidXmlDocComment
        {
            LogEntry newEntry = NewEntry(LogLevel.Error, category,
                message, parentIdentifier, memberName, sourceFilePath, sourceLineNumber);

            if (s_EchoToConsole[(byte)category])
            {
                Console.WriteLine(newEntry.ToConsoleOutput());
            }

            if (!IsUnityLogHandler && s_EchoToLogger[(byte)category])
            {
                UnityEngine.Debug.unityLogger.Log(LogType.Error,
                    GetCategoryLabel(newEntry.CategoryIdentifier), newEntry.ToUnityOutput());
            }

            return newEntry.Identifier;
        }

        /// <summary>
        ///     Log an error with context.
        /// </summary>
        /// <remarks>The context-based versions of logging are slower.</remarks>
        /// <param name="category">The category identifier.</param>
        /// <param name="message">The <see cref="LogEntry" /> message.</param>
        /// <param name="contextObject">A Unity-based context object.</param>
        /// <param name="parentIdentifier">
        ///     The optional parent <see cref="LogEntry" />'s Identifier, if this event is meant to be
        ///     associated with another.
        /// </param>
        /// <returns>The created <see cref="LogEntry" />'s Identifier.</returns>
        [MethodImpl(MethodImplOptions.AggressiveInlining)]
        public static uint ErrorWithContext(int category, string message, Object contextObject = null,
                uint parentIdentifier = 0,
                // ReSharper disable InvalidXmlDocComment
                [CallerMemberName] string memberName = "",
                [CallerFilePath] string sourceFilePath = "",
                [CallerLineNumber] int sourceLineNumber = 0)
            // ReSharper restore InvalidXmlDocComment
        {
            LogEntry newEntry = NewEntry(LogLevel.Error, category,
                message, parentIdentifier, memberName, sourceFilePath, sourceLineNumber);

            if (s_EchoToConsole[(byte)category])
            {
                Console.WriteLine(newEntry.ToConsoleOutput());
            }

            if (!IsUnityLogHandler && s_EchoToLogger[(byte)category])
            {
                UnityEngine.Debug.unityLogger.Log(LogType.Error,
                    GetCategoryLabel(newEntry.CategoryIdentifier), newEntry.ToUnityOutput(), contextObject);
            }

            return newEntry.Identifier;
        }

        /// <summary>
        ///     Log an exception.
        /// </summary>
        /// <param name="category">The category identifier.</param>
        /// <param name="exception">The exception object.</param>
        /// <param name="parentIdentifier">
        ///     The optional parent <see cref="LogEntry" />'s Identifier, if this event is meant to be
        ///     associated with another.
        /// </param>
        /// <returns>The created <see cref="LogEntry" />'s Identifier.</returns>
        [MethodImpl(MethodImplOptions.AggressiveInlining)]
        public static uint Exception(int category, Exception exception, uint parentIdentifier = 0,
                // ReSharper disable InvalidXmlDocComment
                [CallerMemberName] string memberName = "",
                [CallerFilePath] string sourceFilePath = "",
                [CallerLineNumber] int sourceLineNumber = 0)
            // ReSharper restore InvalidXmlDocComment
        {
            LogEntry newEntry = NewEntry(LogLevel.Exception, category,
                exception, parentIdentifier, memberName, sourceFilePath, sourceLineNumber);

            if (s_EchoToConsole[(byte)category])
            {
                Console.WriteLine(newEntry.ToConsoleOutput());
            }

            if (!IsUnityLogHandler && s_EchoToLogger[(byte)category])
            {
                UnityEngine.Debug.unityLogger.Log(LogType.Exception,
                    GetCategoryLabel(newEntry.CategoryIdentifier), newEntry.ToUnityOutput());
            }

            return newEntry.Identifier;
        }

        /// <summary>
        ///     Log an exception with context,
        /// </summary>
        /// <param name="category">The category identifier.</param>
        /// <param name="exception">The exception object.</param>
        /// <param name="contextObject">A Unity-based context object.</param>
        /// <param name="parentIdentifier">
        ///     The optional parent <see cref="LogEntry" />'s Identifier, if this event is meant to be
        ///     associated with another.
        /// </param>
        /// <returns>The created <see cref="LogEntry" />'s Identifier.</returns>
        [MethodImpl(MethodImplOptions.AggressiveInlining)]
        public static uint ExceptionWithContext(int category,
                Exception exception,
                Object contextObject = null, uint parentIdentifier = 0,
                // ReSharper disable InvalidXmlDocComment
                [CallerMemberName] string memberName = "",
                [CallerFilePath] string sourceFilePath = "",
                [CallerLineNumber] int sourceLineNumber = 0)
            // ReSharper restore InvalidXmlDocComment
        {
            LogEntry newEntry = NewEntry(LogLevel.Exception, category,
                exception, parentIdentifier, memberName, sourceFilePath, sourceLineNumber);

            if (s_EchoToConsole[(byte)category])
            {
                Console.WriteLine(newEntry.ToConsoleOutput());
            }

            if (!IsUnityLogHandler && s_EchoToLogger[(byte)category])
            {
                UnityEngine.Debug.unityLogger.Log(LogType.Exception,
                    GetCategoryLabel(newEntry.CategoryIdentifier), newEntry.ToUnityOutput(), contextObject);
            }

            return newEntry.Identifier;
        }

        /// <summary>
        ///     Log an assertion failure.
        /// </summary>
        /// <param name="category">The category identifier.</param>
        /// <param name="message">The <see cref="LogEntry" /> message.</param>
        /// <param name="parentIdentifier">
        ///     The optional parent <see cref="LogEntry" />'s Identifier, if this event is meant to be
        ///     associated with another.
        /// </param>
        /// <returns>The created <see cref="LogEntry" />'s Identifier.</returns>
        [MethodImpl(MethodImplOptions.AggressiveInlining)]
        public static uint Assertion(int category, string message, uint parentIdentifier = 0,
                // ReSharper disable InvalidXmlDocComment
                [CallerMemberName] string memberName = "",
                [CallerFilePath] string sourceFilePath = "",
                [CallerLineNumber] int sourceLineNumber = 0)
            // ReSharper restore InvalidXmlDocComment
        {
            LogEntry newEntry = NewEntry(LogLevel.Assertion, category,
                message, parentIdentifier, memberName, sourceFilePath, sourceLineNumber);

            if (s_EchoToConsole[(byte)category])
            {
                Console.WriteLine(newEntry.ToConsoleOutput());
            }

            if (!IsUnityLogHandler && s_EchoToLogger[(byte)category])
            {
                UnityEngine.Debug.unityLogger.Log(LogType.Assert,
                    GetCategoryLabel(newEntry.CategoryIdentifier), newEntry.ToUnityOutput());
            }

            return newEntry.Identifier;
        }

        /// <summary>
        ///     Log an assertion failure with context.
        /// </summary>
        /// <remarks>The context-based versions of logging are slower.</remarks>
        /// <param name="category">The category identifier.</param>
        /// <param name="message">The <see cref="LogEntry" /> message.</param>
        /// <param name="contextObject">A Unity-based context object.</param>
        /// <param name="parentIdentifier">
        ///     The optional parent <see cref="LogEntry" />'s Identifier, if this event is meant to be
        ///     associated with another.
        /// </param>
        /// <returns>The created <see cref="LogEntry" />'s Identifier.</returns>
        [MethodImpl(MethodImplOptions.AggressiveInlining)]
        public static uint AssertionWithContext(int category, string message, Object contextObject = null,
                uint parentIdentifier = 0,
                // ReSharper disable InvalidXmlDocComment
                [CallerMemberName] string memberName = "",
                [CallerFilePath] string sourceFilePath = "",
                [CallerLineNumber] int sourceLineNumber = 0)
            // ReSharper restore InvalidXmlDocComment
        {
            LogEntry newEntry = NewEntry(LogLevel.Assertion, category,
                message, parentIdentifier, memberName, sourceFilePath, sourceLineNumber);

            if (s_EchoToConsole[(byte)category])
            {
                Console.WriteLine(newEntry.ToConsoleOutput());
            }

            if (!IsUnityLogHandler && s_EchoToLogger[(byte)category])
            {
                UnityEngine.Debug.unityLogger.Log(LogType.Assert,
                    GetCategoryLabel(newEntry.CategoryIdentifier), newEntry.ToUnityOutput(), contextObject);
            }

            return newEntry.Identifier;
        }

        /// <summary>
        ///     Logs a fatal event and forces Unity to crash.
        /// </summary>
        /// <remarks>
        ///     The crash ensures that we stop a cascade of problems, allowing for back tracing. The context object based
        ///     methods should no be the preferred method of logging as they require a main-thread lock internally inside of Unity.
        /// </remarks>
        /// <param name="category">The category identifier to associate this event with.</param>
        /// <param name="message"></param>
        /// <param name="parentIdentifier">
        ///     The parent <see cref="LogEntry" />'s Identifier, if this event is meant to be
        ///     associated with another.
        /// </param>
        /// <returns>The newly created <see cref="LogEntry" />'s Identifier.</returns>
        [MethodImpl(MethodImplOptions.AggressiveInlining)]
        public static uint Fatal(int category, string message, uint parentIdentifier = 0,
                // ReSharper disable InvalidXmlDocComment
                [CallerMemberName] string memberName = "",
                [CallerFilePath] string sourceFilePath = "",
                [CallerLineNumber] int sourceLineNumber = 0)
            // ReSharper restore InvalidXmlDocComment
        {
            LogEntry newEntry = NewEntry(LogLevel.Fatal, category,
                message, parentIdentifier, memberName, sourceFilePath, sourceLineNumber);

            if (s_EchoToConsole[(byte)category])
            {
                Console.WriteLine(newEntry.ToConsoleOutput());
            }

            if (!IsUnityLogHandler && s_EchoToLogger[(byte)category])
            {
                UnityEngine.Debug.unityLogger.Log(LogType.Error,
                    GetCategoryLabel(newEntry.CategoryIdentifier), newEntry.ToUnityOutput());
            }

            Utils.ForceCrash(ForcedCrashCategory.FatalError);

            return newEntry.Identifier;
        }

        /// <summary>
        ///     Logs a fatal event and forces Unity to crash.
        /// </summary>
        /// <remarks>
        ///     The crash ensures that we stop a cascade of problems, allowing for back tracing. The context object based
        ///     methods should no be the preferred method of logging as they require a main-thread lock internally inside of Unity.
        /// </remarks>
        /// <param name="category">The category identifier to associate this event with.</param>
        /// <param name="message"></param>
        /// <param name="contextObject">A unity-based context object.</param>
        /// <param name="parentIdentifier">
        ///     The parent <see cref="LogEntry" />'s Identifier, if this event is meant to be
        ///     associated with another.
        /// </param>
        /// <returns>The newly created <see cref="LogEntry" />'s Identifier.</returns>
        [MethodImpl(MethodImplOptions.AggressiveInlining)]
        public static uint FatalWithContext(int category, string message, Object contextObject = null,
                uint parentIdentifier = 0,
                // ReSharper disable InvalidXmlDocComment
                [CallerMemberName] string memberName = "",
                [CallerFilePath] string sourceFilePath = "",
                [CallerLineNumber] int sourceLineNumber = 0)
            // ReSharper restore InvalidXmlDocComment
        {
            LogEntry newEntry = NewEntry(LogLevel.Fatal, category,
                message, parentIdentifier, memberName, sourceFilePath, sourceLineNumber);

            if (s_EchoToConsole[(byte)category])
            {
                Console.WriteLine(newEntry.ToConsoleOutput());
            }

            if (!IsUnityLogHandler && s_EchoToLogger[(byte)category])
            {
                UnityEngine.Debug.unityLogger.Log(LogType.Error,
                    GetCategoryLabel(newEntry.CategoryIdentifier), newEntry.ToUnityOutput(), contextObject);
            }

            Utils.ForceCrash(ForcedCrashCategory.FatalError);

            return newEntry.Identifier;
        }

        /// <summary>
        ///     Logs the current stack trace.
        /// </summary>
        /// <remarks>Pulled from <see cref="Environment.StackTrace " />.</remarks>
        /// <param name="category">The category identifier to associate this event with.</param>
        /// <param name="parentIdentifier">
        ///     The parent <see cref="LogEntry" />'s Identifier, if this event is meant to be
        ///     associated with another.
        /// </param>
        /// <returns>The newly created <see cref="LogEntry" />'s Identifier.</returns>
        [MethodImpl(MethodImplOptions.AggressiveInlining)]
        public static uint Trace(int category = 0, uint parentIdentifier = 0,
                // ReSharper disable InvalidXmlDocComment
                [CallerMemberName] string memberName = "",
                [CallerFilePath] string sourceFilePath = "",
                [CallerLineNumber] int sourceLineNumber = 0)
            // ReSharper restore InvalidXmlDocComment
        {
            LogEntry newEntry = NewEntry(LogLevel.Trace, category,
                Environment.StackTrace, parentIdentifier, memberName, sourceFilePath, sourceLineNumber);

            if (s_EchoToConsole[(byte)category])
            {
                Console.WriteLine(newEntry.ToConsoleOutput());
            }

            if (!IsUnityLogHandler && s_EchoToLogger[(byte)category])
            {
                UnityEngine.Debug.unityLogger.Log(LogType.Assert,
                    GetCategoryLabel(newEntry.CategoryIdentifier), newEntry.ToUnityOutput());
            }

            return newEntry.Identifier;
        }

        /// <summary>
        ///     Creates and adds a new log entry to the <see cref="s_Buffer" />.
        /// </summary>
        /// <param name="level">The type/level of message being emitted.</param>
        /// <param name="category">The category of the message being emitted.</param>
        /// <param name="message">The content.</param>
        /// <param name="parentIdentifier">The parent <see cref="LogEntry" />'s Identifier.</param>
        /// <param name="memberName">The invoking member's name.</param>
        /// <param name="sourceFilePath">The source file where the member is found.</param>
        /// <param name="sourceLineNumber">The line number in the source file where the member is invoking the emit.</param>
        /// <returns>The newly created <see cref="LogEntry" />'s Identifier.</returns>
        [MethodImpl(MethodImplOptions.AggressiveInlining)]
        static LogEntry NewEntry(LogLevel level, int category, string message, uint parentIdentifier = 0u,
            string memberName = "", string sourceFilePath = "", int sourceLineNumber = 0)
        {
            LogEntry newEntry = new LogEntry
            {
                Timestamp = DateTime.UtcNow,
                Level = level,
                Tick = GetTick(),
                Identifier = NextIdentifier(),
                CategoryIdentifier = category,
                ParentIdentifier = parentIdentifier,
                Message = message,
                MemberName = memberName,
                SourceFilePath = sourceFilePath,
                SourceLineNumber = sourceLineNumber
            };
            s_Buffer.Add(newEntry);
            return newEntry;
        }

        /// <summary>
        ///     Creates and adds a new log entry to the <see cref="s_Buffer" /> from a <see cref="System.Exception" />.
        /// </summary>
        /// <param name="level">The type/level of message being emitted.</param>
        /// <param name="category">The category of the message being emitted.</param>
        /// <param name="exception">The emitted exception.</param>
        /// <param name="parentIdentifier">The parent <see cref="LogEntry" />'s Identifier.</param>
        /// <param name="memberName">The invoking member's name.</param>
        /// <param name="sourceFilePath">The source file where the member is found.</param>
        /// <param name="sourceLineNumber">The line number in the source file where the member is invoking the emit.</param>
        /// <returns>The newly created <see cref="LogEntry" />'s Identifier.</returns>
        [MethodImpl(MethodImplOptions.AggressiveInlining)]
        static LogEntry NewEntry(LogLevel level, int category, Exception exception, uint parentIdentifier = 0u,
            string memberName = "", string sourceFilePath = "", int sourceLineNumber = 0)
        {
            LogEntry newEntry = new LogEntry
            {
                Timestamp = DateTime.UtcNow,
                Level = level,
                Identifier = NextIdentifier(),
                CategoryIdentifier = category,
                ParentIdentifier = parentIdentifier,
                Message = exception.Message,
                MemberName = memberName,
                SourceFilePath = sourceFilePath,
                SourceLineNumber = sourceLineNumber
            };
            s_Buffer.Add(newEntry);

            return newEntry;
        }

        static ulong GetTick()
        {
            return s_CurrentTick;
        }

        public static void Tick()
        {
            s_CurrentTick++;

            // Do we need to flush to disk?
        }

        /// <summary>
        ///     Get the next identifier to use for a log entry
        /// </summary>
        /// <remarks>This will eventually roll over.</remarks>
        /// <returns>An unsigned integer representing a pseudo-unique log entry identifier.</returns>
        static uint NextIdentifier()
        {
            lock (k_Lock)
            {
                s_IdentifierHead++;

                // We need to ensure this never hits it in rollover
                if (s_IdentifierHead == 0)
                {
                    s_IdentifierHead++;
                }

                return ++s_IdentifierHead;
            }
        }
    }
}<|MERGE_RESOLUTION|>--- conflicted
+++ resolved
@@ -50,22 +50,15 @@
 
         static ulong s_CurrentTick;
 
-<<<<<<< HEAD
         internal static bool IsUnityLogHandler = false;
 
         static ManagedLogHandler s_ManagedLogHandler;
-=======
-        // TODO: Some sort of way of capturing the unity log CaptureUnityLog? which spins up a logger.
-        // we should then not echo to the log as it will infinitely loop - hence this bool
-        static bool s_SubscribedToUnityLogger;
->>>>>>> 2121c708
 
         /// <summary>
         ///     Thread-safety management object.
         /// </summary>
         static readonly object k_Lock = new object();
 
-<<<<<<< HEAD
         public static void CaptureUnityLogs(bool enabled = true)
         {
             if (enabled && !IsUnityLogHandler)
@@ -82,8 +75,6 @@
             }
         }
 
-=======
->>>>>>> 2121c708
         /// <summary>
         ///     Clears the internal buffer of <see cref="LogEntry" />s.
         /// </summary>
