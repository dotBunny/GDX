using System;

namespace GDX.Collections.Generic
{
    [Serializable]
    public struct StringKeyDictionary<TValue>
    {
        public int[] Buckets;
        public StringKeyEntry<TValue>[] Entries;
        public int FreeListHead;
        public int Count;

        /// <summary>
        /// Initializes the dictionary with at least <paramref name="minCapacity"/> capacity.
        /// </summary>
        /// <param name="minCapacity">The minimal initial capacity to reserve.</param>
        public StringKeyDictionary(int minCapacity)
        {
            int primeCapacity = DictionaryPrimes.GetPrime(minCapacity);

            Buckets = new int[primeCapacity];
            for (int i = 0; i < primeCapacity; i++)
            {
                Buckets[i] = -1;
            }

            Entries = new StringKeyEntry<TValue>[primeCapacity];

            for (int i = 0; i < primeCapacity; i++)
            {
                Entries[i].Next = (1 << 31) | (i + 1);
            }

            Count = 0;
            FreeListHead = 0;
        }

        /// <summary>
        /// Adds the key value pair to the dictionary, expanding if necessary but not checking for duplicate entries.
        /// </summary>
        /// <param name="key">The key to add.</param>
        /// <param name="value">The value to add.</param>
        public void AddWithExpandCheck(string key, TValue value)
        {
            if (key == null) throw new ArgumentNullException();

            int freeIndex = FreeListHead;

            if (freeIndex >= Buckets.Length)
            {
                ExpandWhenFull();
            }

            int hashCode = key.GetStableHashCode() & 0x7FFFFFFF;
            int hashIndex = hashCode % Buckets.Length;
            int indexAtBucket = Buckets[hashIndex];
            ref StringKeyEntry<TValue> entry = ref Entries[freeIndex];

            FreeListHead = entry.Next & 0x7FFFFFFF;
            entry.Next = indexAtBucket;
            entry.Key = key;
            entry.Value = value;
            entry.HashCode = hashCode;
            Buckets[hashIndex] = freeIndex;

            ++Count;
        }

        /// <summary>
        /// Adds the key value pair to the dictionary, checking for duplicates but not expanding if necessary.
        /// </summary>
        /// <param name="key">The key to add.</param>
        /// <param name="value">The value to add.</param>
        /// <returns>True if the entry was successfully created.</returns>
        public bool AddWithUniqueCheck(string key, TValue value)
        {
            if (key == null) throw new ArgumentNullException();

            int freeIndex = FreeListHead;
            int hashCode = key.GetStableHashCode() & 0x7FFFFFFF;
            int hashIndex = hashCode % Buckets.Length;
            int indexAtBucket = Buckets[hashIndex];

            int nextKeyIndex = indexAtBucket;

            while (nextKeyIndex > -1)
            {
                ref StringKeyEntry<TValue> currEntry = ref Entries[nextKeyIndex];
                nextKeyIndex = currEntry.Next;
                if (currEntry.Key == key)
                {
                    return false;
                }
            }

            ref StringKeyEntry<TValue> entry = ref Entries[freeIndex];

            FreeListHead = entry.Next & 0x7FFFFFFF;
            entry.Next = indexAtBucket;
            entry.Key = key;
            entry.Value = value;
            entry.HashCode = hashCode;
            Buckets[hashIndex] = freeIndex;

            ++Count;
            return true;
        }

        /// <summary>
        /// Adds the key value pair to the dictionary, checking for duplicate entries and expanding if necessary.
        /// </summary>
        /// <param name="key">The key to add.</param>
        /// <param name="value">The value to add.</param>
        /// <returns>True if the entry was successfully created.</returns>
        public bool AddSafe(string key, TValue value)
        {
            if (key == null) throw new ArgumentNullException();

            int freeIndex = FreeListHead;

            if (freeIndex >= Buckets.Length)
            {
                ExpandWhenFull();
            }

            int hashCode = key.GetStableHashCode() & 0x7FFFFFFF;
            int hashIndex = hashCode % Buckets.Length;
            int indexAtBucket = Buckets[hashIndex];

            int nextKeyIndex = indexAtBucket;

            while (nextKeyIndex != -1)
            {
                StringKeyEntry<TValue> currEntry = Entries[nextKeyIndex];
                nextKeyIndex = currEntry.Next;
                if (currEntry.Key == key)
                {
                    return false;
                }
            }

            ref StringKeyEntry<TValue> entry = ref Entries[freeIndex];

            FreeListHead = entry.Next & 0x7FFFFFFF;
            entry.Next = indexAtBucket;
            entry.Key = key;
            entry.Value = value;
            entry.HashCode = hashCode;
            Buckets[hashIndex] = freeIndex;

            ++Count;
            return true;
        }

        /// <summary>
        /// Adds the key value pair to the dictionary, without checking for available capacity or duplicate entries.
        /// </summary>
        /// <param name="key">The key to add.</param>
        /// <param name="value">The value to add.</param>
        public void AddUnchecked(string key, TValue value)
        {
            int dataIndex = FreeListHead;
            int hashCode = key.GetStableHashCode() & 0x7FFFFFFF;
            int bucketIndex = hashCode % Buckets.Length;
            int initialBucketValue = Buckets[bucketIndex];

            ref StringKeyEntry<TValue> entry = ref Entries[dataIndex];

            FreeListHead = entry.Next & 0x7FFFFFFF;
            entry.Next = initialBucketValue;
            entry.Key = key;
            entry.Value = value;
            entry.HashCode = hashCode;
            Buckets[bucketIndex] = dataIndex;
        }

<<<<<<< HEAD
        /// <summary>
        /// Resizes the dictionary with the assumption that it is full. Do not use otherwise.
        /// </summary>
=======
        public bool ContainsKey(string key)
        {
            if (key == null) throw new ArgumentNullException();

            int hashCode = key.GetStableHashCode() & 0x7FFFFFFF;
            int bucketIndex = hashCode % Buckets.Length;
            int nextKeyIndex = Buckets[bucketIndex];

            while (nextKeyIndex != -1)
            {
                ref StringKeyEntry<TValue> currEntry = ref Entries[nextKeyIndex];

                if (currEntry.key == key)
                {
                    return true;
                }

                nextKeyIndex = currEntry.next;
            }

            return false;
        }

>>>>>>> 2b642d1c
        public void ExpandWhenFull()
        {
            int oldCapacity = Buckets.Length;
            int nextPrimeCapacity = DictionaryPrimes.GetNextSize(oldCapacity);

            int[] newBuckets = new int[nextPrimeCapacity];
            for (int i = 0; i < nextPrimeCapacity; i++)
            {
                newBuckets[i] = -1;
            }

            StringKeyEntry<TValue>[] newEntries = new StringKeyEntry<TValue>[nextPrimeCapacity];
            Array.Copy(Entries, 0, newEntries, 0, oldCapacity);

            for (int i = 0; i < oldCapacity; i++)
            {
                ref StringKeyEntry<TValue> entry = ref newEntries[i];

                int newBucketIndex = (entry.HashCode & 0x7FFFFFFF) % nextPrimeCapacity;

                int indexAtBucket = newBuckets[newBucketIndex];
                entry.Next = indexAtBucket;
                newBuckets[newBucketIndex] = i;
            }

            for (int i = oldCapacity; i < nextPrimeCapacity; i++)
            {
                newEntries[i].Next = (1 << 31) | (i + 1);
            }

            Buckets = newBuckets;
            Entries = newEntries;
        }

        /// <summary>
        /// Expands the dictionary if it does not have enough empty space for <paramref name="capacityToReserve"/>.
        /// </summary>
        /// <param name="capacityToReserve"></param>
        public void Reserve(int capacityToReserve)
        {
            int oldCapacity = Entries.Length;
            if (Count + capacityToReserve > oldCapacity)
            {
                int minCapacity = Count + capacityToReserve;
                int nextPrimeCapacity = DictionaryPrimes.GetNextSize(minCapacity);

                int[] newBuckets = new int[nextPrimeCapacity];
                for (int i = 0; i < nextPrimeCapacity; i++)
                {
                    newBuckets[i] = -1;
                }

                StringKeyEntry<TValue>[] newEntries = new StringKeyEntry<TValue>[nextPrimeCapacity];
                Array.Copy(Entries, 0, newEntries, 0, oldCapacity);

                for (int i = 0; i < oldCapacity; i++)
                {
                    ref StringKeyEntry<TValue> entry = ref newEntries[i];

                    if (entry.Key != null)
                    {
                        int newBucketIndex = (entry.HashCode & 0x7FFFFFFF) % nextPrimeCapacity;

                        int indexAtBucket = newBuckets[newBucketIndex];
                        entry.Next = indexAtBucket;
                        newBuckets[newBucketIndex] = i;
                    }
                }

                for (int i = oldCapacity; i < nextPrimeCapacity; i++)
                {
                    newEntries[i].Next = (1 << 31) | (i + 1);
                }

                Buckets = newBuckets;
                Entries = newEntries;
            }
        }

        /// <summary>
        /// Finds the index of the entry corresponding to a key.
        /// </summary>
        /// <param name="key">The key to find the index of.</param>
        /// <returns>The index of the entry, or -1 if the entry does not exist.</returns>
        public int IndexOf(string key)
        {
            if (key == null) throw new ArgumentNullException();

            int hashCode = key.GetStableHashCode() & 0x7FFFFFFF;
            int bucketIndex = hashCode % Buckets.Length;
            int nextKeyIndex = Buckets[bucketIndex];

            while (nextKeyIndex != -1)
            {
                ref StringKeyEntry<TValue> currEntry = ref Entries[nextKeyIndex];

                if (currEntry.Key == key)
                {
                    return nextKeyIndex;
                }

                nextKeyIndex = currEntry.Next;
            }

            return -1;
        }

        /// <summary>
        /// Replaces the value of the entry if the entry exists.
        /// </summary>
        /// <param name="key">The key of the entry to modify.</param>
        /// <param name="value">The new value of the entry.</param>
        /// <returns>True if the entry was found.</returns>
        public bool TryModifyValue(string key, TValue value)
        {
            if (key == null) throw new ArgumentNullException();

            int hashCode = key.GetStableHashCode() & 0x7FFFFFFF;
            int bucketIndex = hashCode % Buckets.Length;
            int nextKeyIndex = Buckets[bucketIndex];

            while (nextKeyIndex != -1)
            {
                ref StringKeyEntry<TValue> currEntry = ref Entries[nextKeyIndex];
                nextKeyIndex = currEntry.Next;

                if (currEntry.Key == key)
                {
                    currEntry.Value = value;
                    return true;
                }
            }

            return false;
        }

        /// <summary>
        /// Removes the entry if it exists.
        /// </summary>
        /// <param name="key">The key to remove.</param>
        /// <returns>True if the entry was found.</returns>
        public bool TryRemove(string key)
        {
            if (key == null) throw new ArgumentNullException();

            int hashCode = key.GetStableHashCode() & 0x7FFFFFFF;
            int bucketIndex = hashCode % Buckets.Length;
            int indexAtBucket = Buckets[bucketIndex];
            int indexOfKey = indexAtBucket;
            int previousIndex = indexAtBucket;

            bool foundIndex = false;

            while (indexOfKey != -1)
            {
                ref StringKeyEntry<TValue> currEntry = ref Entries[indexOfKey];

                if (currEntry.Key == key)
                {
                    foundIndex = true;
                    break;
                }

                previousIndex = indexOfKey;
                indexOfKey = currEntry.Next;
            }

            if (foundIndex)
            {
                ref StringKeyEntry<TValue> currEntry = ref Entries[indexOfKey];
                int nextUsedIndex = currEntry.Next;
                int nextFreeIndex = FreeListHead;

                currEntry.Key = null;
                currEntry.Value = default(TValue);
                currEntry.HashCode = 0;
                currEntry.Next = nextFreeIndex | (1 << 31);
                Entries[indexOfKey] = currEntry;
                FreeListHead = indexOfKey;

                if (indexOfKey == indexAtBucket)
                {
                    Buckets[bucketIndex] = nextUsedIndex;
                }
                else
                {
                    Entries[previousIndex].Next = nextUsedIndex;
                }

                return true;
            }

            return false;
        }

        /// <summary>
        /// Removes the entry if it exists, but does not remove the value of the key value pair.
        /// </summary>
        /// <param name="key">The key to remove.</param>
        /// <returns>True if the entry was found.</returns>
        public bool TryRemoveNoValueClear(string key)
        {
            if (key == null) throw new ArgumentNullException();

            int hashCode = key.GetStableHashCode() & 0x7FFFFFFF;
            int bucketIndex = hashCode % Buckets.Length;
            int indexAtBucket = Buckets[bucketIndex];
            int indexOfKey = indexAtBucket;
            int previousIndex = indexAtBucket;

            bool foundIndex = false;

            while (indexOfKey != -1)
            {
                ref StringKeyEntry<TValue> currEntry = ref Entries[indexOfKey];

                if (currEntry.Key == key)
                {
                    foundIndex = true;
                    break;
                }

                previousIndex = indexOfKey;
                indexOfKey = currEntry.Next;
            }

            if (foundIndex)
            {
                ref StringKeyEntry<TValue> currEntry = ref Entries[indexOfKey];
                int nextUsedIndex = currEntry.Next;
                int nextFreeIndex = FreeListHead;

                currEntry.Key = null;
                currEntry.HashCode = 0;
                currEntry.Next = nextFreeIndex | (1 << 31);
                Entries[indexOfKey] = currEntry;
                FreeListHead = indexOfKey;

                if (indexOfKey == indexAtBucket)
                {
                    Buckets[bucketIndex] = nextUsedIndex;
                }
                else
                {
                    Entries[previousIndex].Next = nextUsedIndex;
                }

                return true;
            }

            return false;
        }

        public TValue this[string key]
        {
            get
            {
                if (key == null) throw new ArgumentNullException();

                int hashCode = key.GetStableHashCode() & 0x7FFFFFFF;
                int bucketIndex = hashCode % Buckets.Length;
                int nextKeyIndex = Buckets[bucketIndex];


                while (nextKeyIndex != -1)
                {
                    ref StringKeyEntry<TValue> currEntry = ref Entries[nextKeyIndex];
                    nextKeyIndex = currEntry.Next;

                    if (currEntry.Key == key)
                    {
                        return currEntry.Value;
                    }
                }

                throw new System.Collections.Generic.KeyNotFoundException();
            }

            set
            {
                if (key == null) throw new ArgumentNullException();

                int freeIndex = FreeListHead;

                if (freeIndex >= Buckets.Length)
                {
                    ExpandWhenFull();
                }

                int hashCode = key.GetStableHashCode() & 0x7FFFFFFF;
                int bucketIndex = hashCode % Buckets.Length;
                int indexAtBucket = Buckets[bucketIndex];

                int nextKeyIndex = indexAtBucket;

                while (nextKeyIndex != -1)
                {
                    ref StringKeyEntry<TValue> currEntry = ref Entries[nextKeyIndex];
                    nextKeyIndex = currEntry.Next;
                    if (currEntry.Key == key)
                    {
                        currEntry.Value = value;
                        return;
                    }
                }

                ref StringKeyEntry<TValue> entry = ref Entries[freeIndex];

                FreeListHead = entry.Next & 0x7FFFFFFF;
                entry.Next = indexAtBucket;
                entry.Key = key;
                entry.Value = value;
                entry.HashCode = hashCode;
                Buckets[bucketIndex] = freeIndex;

                ++Count;
            }
        }

        /// <summary>
        /// Iterates the dictionary.
        /// </summary>
        /// <param name="iteratedIndexCount">The number of indices iterated so far - pass in 0 at the start of iteration.</param>
        /// <param name="iteratorVersion">The version when iteration started.</param>
        /// <param name="dictionaryVersion">The current version of the dictionary - update this on add, remove, or clear operations.</param>
        /// <param name="entry">The entry returned by the iterator</param>
        /// <returns>Whether the iterator found an entry, finished iteration, or could not continue due to an invalid version.</returns>
        public IteratorState MoveNext(ref int iteratedIndexCount, int iteratorVersion, in int dictionaryVersion, out StringKeyEntry<TValue> entry)
        {
            entry = default(StringKeyEntry<TValue>);

            if (iteratorVersion != dictionaryVersion)
            {
                return IteratorState.InvalidVersion;
            }

            while (iteratedIndexCount < Entries.Length)
            {
                ref StringKeyEntry<TValue> keyEntry = ref Entries[iteratedIndexCount];
                iteratedIndexCount++;

                if (keyEntry.Key != null)
                {
                    entry = keyEntry;
                    return IteratorState.FoundEntry;
                }
            }

            return IteratorState.Finished;
        }

        /// <summary>
        /// Iterates the dictionary.
        /// NOTE: if you suspect the dictionary might be modified while iterating, this will not catch the error -- use the other overload instead.
        /// </summary>
        /// <param name="iteratedIndexCount">The number of indices iterated so far - pass in 0 at the start of iteration.</param>
        /// <param name="entry">The entry returned by the iterator</param>
        /// <returns>Whether or not the iterator found an entry</returns>
        public bool MoveNext(ref int iteratedIndexCount, out StringKeyEntry<TValue> entry)
        {
            entry = default(StringKeyEntry<TValue>);

            while (iteratedIndexCount < Entries.Length)
            {
                ref StringKeyEntry<TValue> keyEntry = ref Entries[iteratedIndexCount];
                iteratedIndexCount++;

                if (keyEntry.Key != null)
                {
                    entry = keyEntry;

                    return true;
                }
            }

            return false;
        }

        /// <summary>
        /// Iterates the dictionary.
        /// NOTE: if you suspect the dictionary might be modified while iterating, this will not catch the error -- use the other overload instead.
        /// </summary>
        /// <param name="iteratedIndexCount">The number of indices iterated so far - pass in 0 at the start of iteration.</param>
        /// <returns>Whether or not the iterator found an entry</returns>
        public bool MoveNext(ref int iteratedIndexCount)
        {
            while (iteratedIndexCount < Entries.Length)
            {
                ref StringKeyEntry<TValue> keyEntry = ref Entries[iteratedIndexCount];
                iteratedIndexCount++;

                if (keyEntry.Key != null)
                {
                    return true;
                }
            }

            return false;
        }

        /// <summary>
        /// Clears the dictionary.
        /// </summary>
        public void Clear()
        {
            int length = Entries.Length;

            for (int i = 0; i < length; i++)
            {
                Buckets[i] = -1;
            }

            for (int i = 0; i < length; i++)
            {
                ref StringKeyEntry<TValue> entryAt = ref Entries[i];
                entryAt.Next = (1 << 31) | (i + 1);
                entryAt.Key = null;
                entryAt.Value = default(TValue);
                entryAt.HashCode = 0;
            }

            Count = 0;
        }
    }

    [Serializable]
    public struct StringKeyEntry<T>
    {
        public string Key;
        public T Value;
        public int Next;
        public int HashCode;
    }
}<|MERGE_RESOLUTION|>--- conflicted
+++ resolved
@@ -174,11 +174,12 @@
             Buckets[bucketIndex] = dataIndex;
         }
 
-<<<<<<< HEAD
-        /// <summary>
-        /// Resizes the dictionary with the assumption that it is full. Do not use otherwise.
-        /// </summary>
-=======
+
+        /// <summary>
+        /// Checks if the dictionary contains the given key.
+        /// </summary>
+        /// <param name="key">The key to check for.</param>
+        /// <returns>True if the dictionary contains the key.</returns>
         public bool ContainsKey(string key)
         {
             if (key == null) throw new ArgumentNullException();
@@ -191,18 +192,20 @@
             {
                 ref StringKeyEntry<TValue> currEntry = ref Entries[nextKeyIndex];
 
-                if (currEntry.key == key)
+                if (currEntry.Key == key)
                 {
                     return true;
                 }
 
-                nextKeyIndex = currEntry.next;
+                nextKeyIndex = currEntry.Next;
             }
 
             return false;
         }
 
->>>>>>> 2b642d1c
+        /// <summary>
+        /// Resizes the dictionary with the assumption that it is full. Do not use otherwise.
+        /// </summary>
         public void ExpandWhenFull()
         {
             int oldCapacity = Buckets.Length;
