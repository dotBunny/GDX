--- conflicted
+++ resolved
@@ -51,11 +51,8 @@
 
 - `Platform::IsFocused()` now returns the proper focus state on desktop platforms.
 - `TransformExtensions::DestroyChildren()` no longer has issues with child counts.
-<<<<<<< HEAD
+- `NativeUniformArray3D::GetFromIndex()` provides the correct index now.
 - `NUnitReport.GetResultCount()` now reflects accurate count post `NUnitReport.Process()`.
-=======
-- `NativeUniformArray3D::GetFromIndex()` provides the correct index now.
->>>>>>> 4468c0bc
 
 ### Removed
 
